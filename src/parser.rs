use std::error::Error;
use std::fmt::{Display, Formatter};
use std::iter::Peekable;
use std::slice::Iter;

use crate::lexer::{Keyword, Lexeme, Symbol};

#[derive(Debug, Clone)]
pub struct Function {
    pub name: String,
    pub args: Box<Vec<Argument>>,
    pub body: Expression,
    pub return_type: Option<String>
}

impl Display for Function {
    fn fmt(&self, f: &mut Formatter) -> std::fmt::Result {
        write!(f, "{:#?}", self)
    }
}

#[derive(Debug, Clone)]
pub struct Struct {
    pub name: String,
    pub fields: Box<Vec<Argument>>,
}

impl Display for Struct {
    fn fmt(&self, f: &mut Formatter) -> std::fmt::Result {
        write!(f, "{:#?}", self)
    }
}

#[derive(Debug, Clone)]
pub struct Argument {
    pub name: String,
    pub type_name: String,
}

impl Display for Argument {
    fn fmt(&self, f: &mut Formatter) -> std::fmt::Result {
        write!(f, "{:#?}", self)
    }
}

#[derive(Debug, Clone)]
pub enum Declaration {
    Function(Function),
    Struct(Struct),
}

impl Display for Declaration {
    fn fmt(&self, f: &mut Formatter) -> std::fmt::Result {
        write!(f, "{:#?}", self)
    }
}

#[derive(Debug, Clone)]
pub enum Expression {
    Call(Option<String>, String, Box<Vec<Expression>>),
    Wrapped(Option<String>, Box<Expression>),
    LiteralString(String),
    LiteralNumber(String),
<<<<<<< HEAD
    If(Option<String>, Box<Expression>, Box<Expression>, Box<Expression>),
    Variable(Option<String>, String),
    Binary(Option<String>, Box<Expression>, BinaryOp, Box<Expression>),
    Unary(Option<String>, UnaryOp, Box<Expression>),
=======
    Named(String, Box<Expression>),
    If(Box<Expression>, Box<Expression>, Box<Expression>),
    Loop(Box<Expression>, Box<Expression>),
    Variable(String),
    Binary(Box<Expression>, BinaryOp, Box<Expression>),
    Unary(UnaryOp, Box<Expression>),
>>>>>>> 01bf1eeb
    Declare(String, Box<Expression>),
    Block(Option<String>, Box<Vec<Expression>>),
}

#[derive(Debug, Clone)]
pub enum UnaryOp {
    Plus,
    Minus,
    Not,
}

#[derive(Debug, Clone)]
pub enum BinaryOp {
    Plus,
    Minus,
    Multiply,
    Divide,
    And,
    Or,
    Lt,
    Gt,
    Lte,
    Gte,
    Equals,
    NotEquals,
    Assign,
    PlusAssign,
    MinusAssign,
    MultiplyAssign,
    DivideAssign,
    Dot,
}

// These values are arbitrary, and only matter in directional comparison to each other
fn binary_op_precedence(op: &BinaryOp) -> u32 {
    match op {
        BinaryOp::Assign => 10,
        BinaryOp::PlusAssign => 10,
        BinaryOp::MinusAssign => 10,
        BinaryOp::MultiplyAssign => 10,
        BinaryOp::DivideAssign => 10,
        BinaryOp::Or => 20,
        BinaryOp::And => 30,
        BinaryOp::Equals => 40,
        BinaryOp::NotEquals => 40,
        BinaryOp::Lt => 50,
        BinaryOp::Gt => 50,
        BinaryOp::Lte => 50,
        BinaryOp::Gte => 50,
        BinaryOp::Plus => 60,
        BinaryOp::Minus => 60,
        BinaryOp::Multiply => 70,
        BinaryOp::Divide => 70,
        BinaryOp::Dot => 80
    }
}

pub fn parse(lexemes: Vec<Lexeme>) -> Result<Vec<Declaration>, Box<dyn Error>> {
    let mut vec = vec!();

    let mut iter = lexemes.iter().peekable();
    let mut next = iter.peek();
    while next.is_some() {
        match next {
            Some(token) => {
                match token {
                    Lexeme::Newline(_) | Lexeme::Eof(_) => {
                        iter.next();
                    }
                    _ => {
                        vec.push(parse_declaration(&mut iter)?)
                    }
                }
                next = iter.peek();
            }
            None => ()
        }
    }

    Ok(vec)
}

fn parse_declaration(iter: &mut Peekable<Iter<Lexeme>>) -> Result<Declaration, Box<dyn Error>> {
    let name = expect_identifier(iter)?;
    skip_newline(iter);
    expect_symbol(iter, Symbol::DoubleColon);
    skip_newline(iter);

    let mut args = parse_arguments(iter)?;

    skip_newline(iter);
    if let Some(Lexeme::Symbol(_, Symbol::EqualsRightArrow)) = iter.peek() {
        expect_symbol(iter, Symbol::EqualsRightArrow);
        Ok(Declaration::Function(Function { name, args: Box::new(args), body: parse_expression(iter)? , return_type: None}))
    } else {
        Ok(Declaration::Struct(Struct { name, fields: Box::new(args) }))
    }
}

fn parse_arguments(iter: &mut Peekable<Iter<Lexeme>>) -> Result<Vec<Argument>, Box<dyn Error>> {
    let mut args = vec!();
    if let Some(Lexeme::Symbol(_, Symbol::OpenBracket)) = iter.peek() {
        expect_symbol(iter, Symbol::OpenBracket);
        skip_newline(iter);
        while !is_symbol(iter, Symbol::CloseBracket) {
            args.push(parse_argument(iter)?);
            match iter.peek() {
                Some(Lexeme::Newline(_)) | Some(Lexeme::Symbol(_, Symbol::CloseBracket)) => (),
                _ => expect_symbol(iter, Symbol::Comma)
            }
            skip_newline(iter);
        }
        expect_symbol(iter, Symbol::CloseBracket);
    }
    Ok(args)
}

fn parse_argument(iter: &mut Peekable<Iter<Lexeme>>) -> Result<Argument, Box<dyn Error>> {
    let name = expect_identifier(iter)?;
    expect_symbol(iter, Symbol::Colon);
    let type_name = expect_identifier(iter)?;
    Ok(Argument { name, type_name })
}

// TODO(harry): This precedence work has a big bug. 1 * 2 + 3 < 4 is parsed incorrectly.
fn parse_expression(iter: &mut Peekable<Iter<Lexeme>>) -> Result<Expression, Box<dyn Error>> {
    let mut expression: Expression = parse_non_binary_expression(iter)?;
    loop {
        let binary_op = match iter.peek() {
            Some(Lexeme::Symbol(_, sym)) => match sym {
                Symbol::Plus => Some(BinaryOp::Plus),
                Symbol::Dash => Some(BinaryOp::Minus),
                Symbol::Asterisk => Some(BinaryOp::Multiply),
                Symbol::ForwardSlash => Some(BinaryOp::Divide),
                Symbol::LeftArrowEquals => Some(BinaryOp::Lte),
                Symbol::RightArrowEquals => Some(BinaryOp::Gte),
                Symbol::LeftArrow => Some(BinaryOp::Lt),
                Symbol::RightArrow => Some(BinaryOp::Gt),
                Symbol::DoubleEquals => Some(BinaryOp::Equals),
                Symbol::BangEquals => Some(BinaryOp::NotEquals),
                Symbol::Equals => Some(BinaryOp::Assign),
                Symbol::PlusEquals => Some(BinaryOp::PlusAssign),
                Symbol::DashEquals => Some(BinaryOp::MinusAssign),
                Symbol::AsteriskEquals => Some(BinaryOp::MultiplyAssign),
                Symbol::ForwardSlashEquals => Some(BinaryOp::DivideAssign),
                Symbol::DoubleAmpersand => Some(BinaryOp::And),
                Symbol::DoubleBar => Some(BinaryOp::Or),
                Symbol::Dot => Some(BinaryOp::Dot),
                _ => None
            }
            _ => None
        };
        if let Some(next_op) = binary_op {
            iter.next();
            let next = parse_non_binary_expression(iter)?;
            let mut previous = &mut expression;
            loop {
                if let Expression::Binary(None, ref mut lhs, ref mut previous_op, ref mut rhs) = previous {
                    if binary_op_precedence(&next_op) > binary_op_precedence(&previous_op) {
                        previous = rhs;
                    } else {
                        *lhs = Box::new(Expression::Binary(None, Box::new(*lhs.clone()), previous_op.clone(), Box::new(*rhs.clone())));
                        *previous_op = next_op.clone();
                        *rhs = Box::new(next);
                        break;
                    }
                } else {
                    *previous = Expression::Binary(None, Box::new(previous.clone()), next_op, Box::new(next));
                    break;
                }
            }
        } else {
            break;
        }
    }
    Ok(expression)
}

fn parse_string_template(iter: &mut Peekable<Iter<Lexeme>>) -> Result<Expression, Box<dyn Error>> {
    let mut expr: Option<Expression> = None;
    while let Some(_) = iter.peek() {
        expr = Some(match expr {
            None => Expression::Wrapped(None, Box::new(parse_expression(iter)?)),
            Some(previous_expr) =>
                Expression::Wrapped(None, Box::new(Expression::Binary(None,
                                                                      Box::new(previous_expr),
                    BinaryOp::Plus,
                    Box::new(Expression::Wrapped(None, Box::new(parse_expression(iter)?))))))
        })
    }
    if let Some(expr) = expr {
        Ok(expr)
    } else {
        panic!("Empty String Template")
    }
}

fn parse_non_binary_expression(iter: &mut Peekable<Iter<Lexeme>>) -> Result<Expression, Box<dyn Error>> {
    if let Some(lexeme) = iter.next() {
        Ok(match lexeme {
            Lexeme::String(_, value) => Expression::LiteralString(value.clone()),
            Lexeme::StringTemplate(_, tokens) => parse_string_template(&mut tokens.iter().peekable())?,
            Lexeme::Number(_, value) => Expression::LiteralNumber(value.clone()),
            Lexeme::Identifier(_, identifier) => {
                match iter.peek() {
                    Some(Lexeme::Symbol(_, sym)) => {
                        match sym {
                            Symbol::OpenBracket => {
                                // Function call
                                iter.next();
                                let mut args = vec!();
                                while !is_symbol(iter, Symbol::CloseBracket) {
                                    args.push(parse_expression(iter)?);
                                    if !is_symbol(iter, Symbol::CloseBracket) {
                                        expect_symbol(iter, Symbol::Comma)
                                    }
                                }
                                expect_symbol(iter, Symbol::CloseBracket);
                                Expression::Call(None, identifier.clone(), Box::new(args))
                            }
                            _ => Expression::Variable(None, identifier.clone())
                        }
                    }
                    _ => Expression::Variable(None, identifier.clone())
                }
            }
            Lexeme::Keyword(_, Keyword::If) => {
                let condition = parse_expression(iter)?;
                let success_case = parse_expression(iter)?;
                expect_keyword(iter, Keyword::Else);
                let failure_case = parse_expression(iter)?;
                Expression::If(None, Box::new(condition), Box::new(success_case), Box::new(failure_case))
            }
            Lexeme::Keyword(_, Keyword::Let) => {
                let name = expect_identifier(iter)?;
                expect_symbol(iter, Symbol::Equals);
                Expression::Declare( name, Box::new(parse_expression(iter)?))
            }
<<<<<<< HEAD
            Lexeme::Symbol(_, Symbol::Plus) => Expression::Unary(None, UnaryOp::Plus, Box::new(parse_non_binary_expression(iter)?)),
            Lexeme::Symbol(_, Symbol::Dash) => Expression::Unary(None, UnaryOp::Minus, Box::new(parse_non_binary_expression(iter)?)),
            Lexeme::Symbol(_, Symbol::Bang) => Expression::Unary(None, UnaryOp::Not, Box::new(parse_non_binary_expression(iter)?)),
=======
            Lexeme::Keyword(_, Keyword::Loop) => {
                let count = parse_expression(iter)?;
                let body = parse_expression(iter)?;
                Expression::Loop(Box::new(count), Box::new(body))
            }
            Lexeme::Symbol(_, Symbol::Plus) => Expression::Unary(UnaryOp::Plus, Box::new(parse_non_binary_expression(iter)?)),
            Lexeme::Symbol(_, Symbol::Dash) => Expression::Unary(UnaryOp::Minus, Box::new(parse_non_binary_expression(iter)?)),
            Lexeme::Symbol(_, Symbol::Bang) => Expression::Unary(UnaryOp::Not, Box::new(parse_non_binary_expression(iter)?)),
>>>>>>> 01bf1eeb
            Lexeme::Symbol(_, Symbol::OpenBracket) => {
                let result = parse_expression(iter)?;
                expect_symbol(iter, Symbol::CloseBracket);
                Expression::Wrapped(None, Box::new(result))
            }
            Lexeme::Symbol(_, Symbol::OpenBrace) => {
                let mut block = vec!();
                skip_newline(iter);
                while !is_symbol(iter, Symbol::CloseBrace) {
                    block.push(parse_expression(iter)?);
                    skip_newline(iter);
                }
                expect_symbol(iter, Symbol::CloseBrace);
                skip_newline(iter);
                Expression::Block(None, Box::new(block))
            }
            it => panic!("Unsupported Operation {}", it)
        })
    } else {
        panic!("Token stream empty")
    }
}

fn skip_newline(iter: &mut Peekable<Iter<Lexeme>>) {
    if let Some(Lexeme::Newline(_)) = iter.peek() {
        iter.next();
    }
}

fn expect_identifier(iter: &mut Peekable<Iter<Lexeme>>) -> Result<String, Box<dyn Error>> {
    match iter.next() {
        Some(Lexeme::Identifier(_, it)) => Ok(it.clone()),
        Some(it) => panic!("Expected Identifier but got {}", it),
        None => panic!("Expected Identifier but ran out of Lexemes")
    }
}

fn expect_symbol(iter: &mut Peekable<Iter<Lexeme>>, sym: Symbol) {
    match iter.next() {
        Some(Lexeme::Symbol(_, it)) if sym == *it => (),
        it => panic!("Expected {} but it was {:?}", sym, it)
    };
}

fn expect_keyword(iter: &mut Peekable<Iter<Lexeme>>, keyword: Keyword) {
    match iter.next() {
        Some(Lexeme::Keyword(_, it)) if *it == keyword => (),
        _ => panic!("Expected {} but it was missing", keyword)
    };
}

fn is_symbol(iter: &mut Peekable<Iter<Lexeme>>, symbol: Symbol) -> bool {
    matches!(iter.peek(), Some(Lexeme::Symbol(_, it)) if *it == symbol)
}<|MERGE_RESOLUTION|>--- conflicted
+++ resolved
@@ -61,19 +61,11 @@
     Wrapped(Option<String>, Box<Expression>),
     LiteralString(String),
     LiteralNumber(String),
-<<<<<<< HEAD
     If(Option<String>, Box<Expression>, Box<Expression>, Box<Expression>),
     Variable(Option<String>, String),
     Binary(Option<String>, Box<Expression>, BinaryOp, Box<Expression>),
     Unary(Option<String>, UnaryOp, Box<Expression>),
-=======
-    Named(String, Box<Expression>),
-    If(Box<Expression>, Box<Expression>, Box<Expression>),
     Loop(Box<Expression>, Box<Expression>),
-    Variable(String),
-    Binary(Box<Expression>, BinaryOp, Box<Expression>),
-    Unary(UnaryOp, Box<Expression>),
->>>>>>> 01bf1eeb
     Declare(String, Box<Expression>),
     Block(Option<String>, Box<Vec<Expression>>),
 }
@@ -312,20 +304,14 @@
                 expect_symbol(iter, Symbol::Equals);
                 Expression::Declare( name, Box::new(parse_expression(iter)?))
             }
-<<<<<<< HEAD
-            Lexeme::Symbol(_, Symbol::Plus) => Expression::Unary(None, UnaryOp::Plus, Box::new(parse_non_binary_expression(iter)?)),
-            Lexeme::Symbol(_, Symbol::Dash) => Expression::Unary(None, UnaryOp::Minus, Box::new(parse_non_binary_expression(iter)?)),
-            Lexeme::Symbol(_, Symbol::Bang) => Expression::Unary(None, UnaryOp::Not, Box::new(parse_non_binary_expression(iter)?)),
-=======
             Lexeme::Keyword(_, Keyword::Loop) => {
                 let count = parse_expression(iter)?;
                 let body = parse_expression(iter)?;
                 Expression::Loop(Box::new(count), Box::new(body))
             }
-            Lexeme::Symbol(_, Symbol::Plus) => Expression::Unary(UnaryOp::Plus, Box::new(parse_non_binary_expression(iter)?)),
-            Lexeme::Symbol(_, Symbol::Dash) => Expression::Unary(UnaryOp::Minus, Box::new(parse_non_binary_expression(iter)?)),
-            Lexeme::Symbol(_, Symbol::Bang) => Expression::Unary(UnaryOp::Not, Box::new(parse_non_binary_expression(iter)?)),
->>>>>>> 01bf1eeb
+            Lexeme::Symbol(_, Symbol::Plus) => Expression::Unary(None, UnaryOp::Plus, Box::new(parse_non_binary_expression(iter)?)),
+            Lexeme::Symbol(_, Symbol::Dash) => Expression::Unary(None, UnaryOp::Minus, Box::new(parse_non_binary_expression(iter)?)),
+            Lexeme::Symbol(_, Symbol::Bang) => Expression::Unary(None, UnaryOp::Not, Box::new(parse_non_binary_expression(iter)?)),
             Lexeme::Symbol(_, Symbol::OpenBracket) => {
                 let result = parse_expression(iter)?;
                 expect_symbol(iter, Symbol::CloseBracket);
