--- conflicted
+++ resolved
@@ -23,14 +23,9 @@
     fs::create_dir_all("./samples/output")
         .expect("Could not create output directory for node");
 
-<<<<<<< HEAD
-    run_pipeline("./samples/hello_world.hp")?;
-    run_pipeline("./samples/greeter.hp")?;
-=======
     // run_pipeline("./samples/hello_world.hp")?;
     // run_pipeline("./samples/greeter.hp")?;
     run_pipeline("./samples/counter.hp")?;
->>>>>>> 01bf1eeb
 
     Ok(())
 }
